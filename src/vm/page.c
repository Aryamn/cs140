#include "lib/string.h"
#include "filesys/file.h"
#include "threads/malloc.h"
#include "threads/thread.h"
#include "threads/vaddr.h"
#include "userprog/pagedir.h"
#include "userprog/syscall.h"
#include "vm/frame.h"
#include "vm/page.h"
#include "vm/swap.h"

static unsigned
uaddr_hash_func (const struct hash_elem *e, void *aux UNUSED)
{
  struct s_page_entry *spe = hash_entry (e, struct s_page_entry, elem);
  return hash_int ((int)spe->uaddr);
}

static bool
uaddr_hash_less_func (const struct hash_elem *a, const struct hash_elem *b,
		void *aux UNUSED)
{
  struct s_page_entry *lhs = hash_entry (a, struct s_page_entry, elem);
  struct s_page_entry *rhs = hash_entry (b, struct s_page_entry, elem);
  return (lhs->uaddr < rhs->uaddr);
}

/**
 * Initializes supplemental page table for a thread.
 */
void
page_init_thread (struct thread *t)
{
  hash_init (&t->s_page_table, uaddr_hash_func, uaddr_hash_less_func, NULL);
  lock_init (&t->s_page_lock);
  cond_init (&t->s_page_cond);
}

/**
 * Destroys an entry in the page table (called by process_exit) */
void
page_destroy_thread (struct hash_elem *e, void *aux UNUSED)
{
  struct s_page_entry *spe = hash_entry (e, struct s_page_entry, elem);
  /* We do not need to free the allocated page because it will be freed by
     the page directory on thread destruction ASSUMPTION: this destroy
     function should only be called when the thread is being destroyed. */
  if (spe->frame != NULL) 
    free (spe->frame); 
  free (spe);
}

/**
 * Adds a mapping from user virtual address UPAGE to kernel virtual
 * address KPAGE to the page table.  If WRITABLE is true, the user process
 * may modify the page; otherwise, it is read-only.  UPAGE must not
 * already be mapped.  KPAGE should probably be a page obtained from the
 * user pool with palloc_get_page().  Returns true on success, false if
 * UPAGE is already mapped or if memory allocation fails.
 */
static bool
install_page (void *upage, void *kpage, bool writable)
{
  struct thread *t = thread_current ();

  /* Verify that there's not already a page at that virtual
     address, then map our page there. */
  if (pagedir_get_page (t->pagedir, upage) != NULL)
  {
    pagedir_clear_page (t->pagedir, upage);
  }
  return pagedir_set_page (t->pagedir, upage, kpage, writable);
}

/* Finds a page entry in a context where the given thread's page 
   table lock has been acquired.
   */
static struct s_page_entry *
safe_get_page_entry (struct thread *t, uint8_t *uaddr) 
{
  struct s_page_entry key = {.uaddr = uaddr};
  struct s_page_entry *spe = NULL;

  struct hash_elem *e = hash_find (&t->s_page_table, &key.elem);
  if (e != NULL)
    spe = hash_entry (e, struct s_page_entry, elem);

  return spe;
}

/* Initializes a supplemental page entry */
static struct s_page_entry *
create_s_page_entry (uint8_t *uaddr, bool writable)
{
  struct s_page_entry *spe = malloc (sizeof (struct s_page_entry));
  if (spe == NULL)
    return NULL;

  /* Page align the address */
  uaddr = (uint8_t*)pg_round_down (uaddr);

  /* Set fields */
  struct thread *t = thread_current ();
  spe->uaddr = uaddr;
  spe->writable = writable;
  spe->writing = false;
  spe->frame = NULL;
  spe->t = t;
  lock_init(&spe->lock);
	
  /* Install into hash table */
  lock_acquire (&t->s_page_lock);
  hash_insert (&t->s_page_table, &spe->elem);
  lock_release (&t->s_page_lock);

  return spe;
}

/**
 * Adds a memory-based page to the current process
 */
bool
vm_add_memory_page (uint8_t *uaddr, bool writable)
{
  struct s_page_entry *spe = create_s_page_entry (uaddr, writable);
  if (spe == NULL)
    return false;

  spe->type = MEMORY_BASED;
  spe->info.memory.swapped = true;
  spe->info.memory.used = false;

  return true;
}

<<<<<<< HEAD
/**
 * Adds a file-based page to the current process
 */
bool
vm_add_file_page (uint8_t *uaddr, struct file *f, off_t offset,
		  size_t zero_bytes, bool writable)
=======
static bool
add_file_page (uint8_t *uaddr, struct file *f, off_t offset, 
		  size_t zero_bytes, bool writable, bool init_only)
>>>>>>> fc9f669d
{
  struct s_page_entry *spe = create_s_page_entry (uaddr, writable);
  if (spe == NULL)
    return false;

  spe->type = FILE_BASED;
  spe->info.file.f = f;
  spe->info.file.offset = offset;
  spe->info.file.zero_bytes = zero_bytes;
  spe->info.file.init_only = init_only;

  return true;
}


bool
vm_add_file_page (uint8_t *uaddr, struct file *f, off_t offset,
		  size_t zero_bytes, bool writable)
{
  return add_file_page (uaddr, f, offset, zero_bytes, writable, false);
}

bool
vm_add_file_init_page (uint8_t *uaddr, struct file *f, off_t offset,
		  size_t zero_bytes) 
{
  return add_file_page (uaddr, f, offset, zero_bytes, true, true);
}

bool
vm_free_page (uint8_t *uaddr)
{
  struct thread *t = thread_current ();
  struct s_page_entry key = {.uaddr = uaddr};
  struct s_page_entry *spe = NULL;
  
  /* Look up supplemental page entry */
  lock_acquire (&t->s_page_lock);
  struct hash_elem *e = hash_find (&t->s_page_table, &key.elem);
  if (e == NULL)
  {
    lock_release (&t->s_page_lock);
    return false;
  }
  spe = hash_entry (e, struct s_page_entry, elem);
  hash_delete (&t->s_page_table, &spe->elem);
  pagedir_clear_page (t->pagedir, uaddr); /* No longer valid for page fault */
  lock_release (&t->s_page_lock);

  /* Free frame if necessary */
  frame_free (spe);

  return true;
}

/* Swaps a page to disk. Does not clear the frame. */
static bool
page_swap (struct s_page_entry *spe)
{
  ASSERT (spe->type == MEMORY_BASED);
  lock_acquire(&spe->lock);
  ASSERT (!spe->info.memory.swapped);
  /* Only swap if page has been used at some point */
  if (spe->info.memory.used || pagedir_is_dirty (spe->t, spe->uaddr))
  {
    swap_write (spe->uaddr, spe->info.memory.swap_blocks);
    spe->info.memory.used = true;
  } 

  spe->info.memory.swapped = true;
  pagedir_clear_page (spe->t->pagedir, spe->uaddr);
  lock_release(&spe->lock);
  return true;
}

/* Unswaps a page into a frame */
static bool
page_unswap (struct s_page_entry *spe)
{
  lock_acquire(&spe->lock);
	
  ASSERT(spe->info.memory.swapped);

  if (spe->info.memory.used)
  {
    /* Fetch from swap */
    spe->frame = frame_get (spe->uaddr, 0);
    if (!spe->frame)
    {
      lock_release(&spe->lock);
      return false;
    }
    bool success = swap_load (spe->frame->kaddr, spe->info.memory.swap_blocks);
    if (!success)
    {
      frame_free (spe);
      lock_release(&spe->lock);
      return false;
    }
  } else {
    /* Brand new page, just allocate it */
    spe->frame = frame_get (spe->uaddr, PAL_ZERO);
    if (!spe->frame)
    {
      lock_release(&spe->lock);
      return false;
    }
    spe->info.memory.used = true;
  }

  spe->info.memory.swapped = false;
  install_page (spe->uaddr, spe->frame->kaddr, spe->writable);
  lock_release(&spe->lock);
  return true;
}


/* Writes a FILE_BASED page to its file. Does not free the frame */
static bool
page_file (struct s_page_entry *spe) 
{
  ASSERT (spe != NULL);
  ASSERT (spe->type == FILE_BASED);

  struct frame_entry *frame = spe->frame;
  ASSERT(frame != NULL);
  struct file_based *info = &spe->info.file;

  ASSERT (info->f != NULL);

  // TODO Think about all the race conditions ... 
  /* Unmap the file from the thread before it is written */
  struct thread *t = spe->t;
  lock_acquire (&t->s_page_lock);

  pagedir_clear_page (t->pagedir, spe->uaddr);

  /* Check if we need to write at all */  
  if (!spe->writable || !pagedir_is_dirty(t->pagedir, spe->uaddr)) 
  {
    lock_release (&t->s_page_lock);
    return true;
  }

  spe->writing = true;
  lock_release (&t->s_page_lock);


  /* Write the file out to disk */
  lock_acquire(&fd_all_lock);
  file_seek (info->f, info->offset);
  size_t bytes_write = PGSIZE - info->zero_bytes;
  bool num_written = file_write (info->f, frame->kaddr, bytes_write);
  lock_release(&fd_all_lock);

  lock_acquire (&t->s_page_lock);
  spe->writing = false;
  cond_signal (&t->s_page_cond, &t->s_page_lock);
  lock_release (&t->s_page_lock);

  return bytes_write == num_written;
}

bool
page_evict (struct thread *t, uint8_t *uaddr)
{
  struct s_page_entry key = {.uaddr = uaddr};
  struct s_page_entry *spe = NULL;

  /* Look up supplemental page entry */
  lock_acquire (&t->s_page_lock);
  struct hash_elem *e = hash_find (&t->s_page_table, &key.elem);
  if (e == NULL)
  {
    lock_release (&t->s_page_lock);
    return false;
  }
  spe = hash_entry (e, struct s_page_entry, elem);
  lock_release (&t->s_page_lock);

  /* Perform eviction */
  switch (spe->type)
  {
  case FILE_BASED:
    return page_file (spe);
    break;
  case MEMORY_BASED:
    return page_swap (spe);
    break;
  default:
    PANIC ("Unknown page type!");
  }

  return false;
}

static bool
page_unfile (struct s_page_entry *spe)
{
  ASSERT (spe != NULL);

  struct frame_entry *frame = frame_get (spe->uaddr, 0);
  struct file_based *info = &spe->info.file;

  ASSERT (info->f != NULL);
  
  lock_acquire(&fd_all_lock);
  /* Read page into memory */
  file_seek (info->f, info->offset);

  size_t bytes_read = PGSIZE - info->zero_bytes;
  if (file_read (info->f, frame->kaddr, bytes_read) != bytes_read) 
  { 
    lock_release(&fd_all_lock);   
    return false;
  }
  lock_release(&fd_all_lock);
  memset (frame->kaddr + bytes_read, 0, info->zero_bytes);

  /* If this page was only initialization, transform it into a memory
   * page */
  if (spe->info.file.init_only) 
  {
    spe->type = MEMORY_BASED;
    spe->info.memory.used = true;
    spe->info.memory.swapped = false;
  }

  /* Update the supplementary page table entry */
  struct thread *t = thread_current ();
  lock_acquire (&t->s_page_lock);
  spe->frame = frame;
  install_page (frame->uaddr, frame->kaddr, spe->writable);
  lock_release (&t->s_page_lock);

  return true;
}

/**
 * Attempts to load a page using the supplemental page table.
 */
bool
page_load (uint8_t *fault_addr)
{
  /* Look up the supplemental page entry */
  struct thread *t = thread_current ();
  uint8_t* uaddr = (uint8_t*)pg_round_down (fault_addr);
  struct s_page_entry key = {.uaddr = uaddr};

  lock_acquire (&t->s_page_lock);
  struct hash_elem *e = hash_find (&t->s_page_table, &key.elem);
  if (e == NULL)
  {
    /* Not a valid page */
    lock_release (&t->s_page_lock);
    return false;
  }

  struct s_page_entry *spe = hash_entry (e, struct s_page_entry, elem);
  lock_release (&t->s_page_lock);

  /* Load the page */
  switch (spe->type)
  {
  case FILE_BASED:
    return page_unfile(spe);
    break;
  case MEMORY_BASED:
    return page_unswap (spe);
    break;
  default:
    PANIC ("Unknown page type!");
  }

  return false;
}<|MERGE_RESOLUTION|>--- conflicted
+++ resolved
@@ -133,18 +133,9 @@
   return true;
 }
 
-<<<<<<< HEAD
-/**
- * Adds a file-based page to the current process
- */
 bool
 vm_add_file_page (uint8_t *uaddr, struct file *f, off_t offset,
 		  size_t zero_bytes, bool writable)
-=======
-static bool
-add_file_page (uint8_t *uaddr, struct file *f, off_t offset, 
-		  size_t zero_bytes, bool writable, bool init_only)
->>>>>>> fc9f669d
 {
   struct s_page_entry *spe = create_s_page_entry (uaddr, writable);
   if (spe == NULL)
@@ -154,24 +145,8 @@
   spe->info.file.f = f;
   spe->info.file.offset = offset;
   spe->info.file.zero_bytes = zero_bytes;
-  spe->info.file.init_only = init_only;
-
-  return true;
-}
-
-
-bool
-vm_add_file_page (uint8_t *uaddr, struct file *f, off_t offset,
-		  size_t zero_bytes, bool writable)
-{
-  return add_file_page (uaddr, f, offset, zero_bytes, writable, false);
-}
-
-bool
-vm_add_file_init_page (uint8_t *uaddr, struct file *f, off_t offset,
-		  size_t zero_bytes) 
-{
-  return add_file_page (uaddr, f, offset, zero_bytes, true, true);
+
+  return true;
 }
 
 bool
@@ -364,9 +339,8 @@
   lock_release(&fd_all_lock);
   memset (frame->kaddr + bytes_read, 0, info->zero_bytes);
 
-  /* If this page was only initialization, transform it into a memory
-   * page */
-  if (spe->info.file.init_only) 
+  /* If this was writable transform it into a memory page */
+  if (spe->writable) 
   {
     spe->type = MEMORY_BASED;
     spe->info.memory.used = true;
