#include "lib/string.h"
#include "filesys/file.h"
#include "threads/malloc.h"
#include "threads/thread.h"
#include "threads/vaddr.h"
#include "userprog/pagedir.h"
#include "userprog/syscall.h"
#include "vm/frame.h"
#include "vm/page.h"
#include "vm/swap.h"

static unsigned
uaddr_hash_func (const struct hash_elem *e, void *aux UNUSED)
{
  struct s_page_entry *spe = hash_entry (e, struct s_page_entry, elem);
  return hash_int ((int)spe->uaddr);
}

static bool
uaddr_hash_less_func (const struct hash_elem *a, const struct hash_elem *b,
		void *aux UNUSED)
{
  struct s_page_entry *lhs = hash_entry (a, struct s_page_entry, elem);
  struct s_page_entry *rhs = hash_entry (b, struct s_page_entry, elem);
  return (lhs->uaddr < rhs->uaddr);
}

/**
 * Initializes supplemental page table for a thread.
 */
void
page_init_thread (struct thread *t)
{
  hash_init (&t->s_page_table, uaddr_hash_func, uaddr_hash_less_func, NULL);
  lock_init (&t->s_page_lock);
  cond_init (&t->s_page_cond);
}

/**
 * Destroys an entry in the page table (called by process_exit) */
void
page_destroy_thread (struct hash_elem *e, void *aux UNUSED)
{
  struct s_page_entry *spe = hash_entry (e, struct s_page_entry, elem);
  free (spe->frame); /* We do not need to free the allocated page
                        because it will be freed by the page directory
                        on thread destruction ASSUMPTION: this destroy
                        function should only be called when the thread
                        is being destroyed. */
  free (spe);
}

/**
 * Adds a mapping from user virtual address UPAGE to kernel virtual
 * address KPAGE to the page table.  If WRITABLE is true, the user process
 * may modify the page; otherwise, it is read-only.  UPAGE must not
 * already be mapped.  KPAGE should probably be a page obtained from the
 * user pool with palloc_get_page().  Returns true on success, false if
 * UPAGE is already mapped or if memory allocation fails.
 */
static bool
install_page (void *upage, void *kpage, bool writable)
{
  struct thread *t = thread_current ();

  /* Verify that there's not already a page at that virtual
     address, then map our page there. */
  if (pagedir_get_page (t->pagedir, upage) != NULL)
  {
    pagedir_clear_page (t->pagedir, upage);
  }
  return pagedir_set_page (t->pagedir, upage, kpage, writable);
}

/* Finds a page entry in a context where the given thread's page 
   table lock has been acquired.
   */
static struct s_page_entry *
safe_get_page_entry (struct thread *t, uint8_t *uaddr) 
{
  struct s_page_entry key = {.uaddr = uaddr};
  struct s_page_entry *spe = NULL;

  struct hash_elem *e = hash_find (&t->s_page_table, &key.elem);
  if (e != NULL)
    spe = hash_entry (e, struct s_page_entry, elem);

  return spe;
}

/* Initializes a supplemental page entry */
static struct s_page_entry *
create_s_page_entry (uint8_t *uaddr, bool writable)
{
  struct s_page_entry *spe = malloc (sizeof (struct s_page_entry));
  if (spe == NULL)
    return NULL;

  /* Page align the address */
  uaddr = (uint8_t*)pg_round_down (uaddr);

  /* Set fields */
  struct thread *t = thread_current ();
  spe->uaddr = uaddr;
  spe->writable = writable;
  spe->writing = false;
  spe->frame = NULL;
  spe->t = t;
  lock_init(&spe->lock);
	
  /* Install into hash table */
  lock_acquire (&t->s_page_lock);
  hash_insert (&t->s_page_table, &spe->elem);
  lock_release (&t->s_page_lock);

  return spe;
}

/**
 * Adds a memory-based page to the current process
 */
bool
vm_add_memory_page (uint8_t *uaddr, bool writable)
{
  struct s_page_entry *spe = create_s_page_entry (uaddr, writable);
  if (spe == NULL)
    return false;

  spe->type = MEMORY_BASED;
  spe->info.memory.swapped = true;
  spe->info.memory.used = false;

  return true;
}

bool
vm_add_file_page (uint8_t *uaddr, struct file *f, off_t offset,
		  size_t zero_bytes, bool writable)
{
  struct s_page_entry *spe = create_s_page_entry (uaddr, writable);
  if (spe == NULL)
    return false;

  spe->type = FILE_BASED;
  spe->info.file.f = f;
  spe->info.file.offset = offset;
  spe->info.file.zero_bytes = zero_bytes;

  return true;
}

bool
vm_free_page (uint8_t *uaddr)
{
  struct thread *t = thread_current ();
  struct s_page_entry key = {.uaddr = uaddr};
  struct s_page_entry *spe = NULL;
  
  /* Look up supplemental page entry */
  lock_acquire (&t->s_page_lock);
  struct hash_elem *e = hash_find (&t->s_page_table, &key.elem);
  if (e == NULL)
  {
    lock_release (&t->s_page_lock);
    return false;
  }
  spe = hash_entry (e, struct s_page_entry, elem);
  hash_delete (&t->s_page_table, &spe->elem);
  pagedir_clear_page (t->pagedir, uaddr); /* No longer valid for page fault */
  lock_release (&t->s_page_lock);

  /* Free frame if necessary */
  frame_free (spe);
  free (spe);

  return true;
}

/* Swaps a page to disk. Does not clear the frame. */
static bool
page_swap (struct s_page_entry *spe)
{
  ASSERT (spe->type == MEMORY_BASED);
  lock_acquire(&spe->lock);
  ASSERT (!spe->info.memory.swapped);
  /* Only swap if page has been used at some point */
  if (spe->info.memory.used || pagedir_is_dirty (spe->t, spe->uaddr))
  {
    swap_write (spe->uaddr, spe->info.memory.swap_blocks);
    spe->info.memory.used = true;
  } 

  spe->info.memory.swapped = true;
  pagedir_clear_page (spe->t->pagedir, spe->uaddr);
  lock_release(&spe->lock);
  return true;
}

/* Unswaps a page into a frame */
static bool
page_unswap (struct s_page_entry *spe)
{
  lock_acquire(&spe->lock);
<<<<<<< HEAD

  if (!spe->info.memory.swapped)
  {
    install_page (spe->uaddr, spe->frame->kaddr, spe->writable);
    lock_release(&spe->lock);
    return true;
  }

=======
	
  ASSERT(spe->info.memory.swapped);
>>>>>>> ddc98c04

  if (spe->info.memory.used)
  {
    /* Fetch from swap */
    spe->frame = frame_get (spe->uaddr, 0);
    if (!spe->frame)
<<<<<<< HEAD
    {
      lock_release(&spe->lock);
=======
	{
	  lock_release(&spe->lock);
>>>>>>> ddc98c04
      return false;
    }
    bool success = swap_load (spe->frame->kaddr, spe->info.memory.swap_blocks);
    if (!success)
    {
      frame_free (spe);
      lock_release(&spe->lock);
      return false;
    }
  } else {
    /* Brand new page, just allocate it */
    spe->frame = frame_get (spe->uaddr, PAL_ZERO);
    if (!spe->frame)
<<<<<<< HEAD
    {
      lock_release(&spe->lock);
      return false;
    }
=======
	{
	  lock_release(&spe->lock);
	  return false;
	}
>>>>>>> ddc98c04
    spe->info.memory.used = true;
  }

  spe->info.memory.swapped = false;
  install_page (spe->uaddr, spe->frame->kaddr, spe->writable);
  lock_release(&spe->lock);
  return true;
}


/* Writes a FILE_BASED page to its file. Does not free the frame */
static bool
page_file (struct s_page_entry *spe) 
{
  ASSERT (spe != NULL);
  ASSERT (spe->type == FILE_BASED);

  struct frame_entry *frame = spe->frame;
  ASSERT(frame != NULL);
  struct file_based *info = &spe->info.file;

  ASSERT (info->f != NULL);

  // TODO Think about all the race conditions ... 
  /* Unmap the file from the thread before it is written */
  struct thread *t = spe->t;
  lock_acquire (&t->s_page_lock);

  pagedir_clear_page (t->pagedir, spe->uaddr);

  /* Check if we need to write at all */  
  if (!spe->writable || !pagedir_is_dirty(t->pagedir, spe->uaddr)) 
  {
    lock_release (&t->s_page_lock);
    return true;
  }

  spe->writing = true;
  lock_release (&t->s_page_lock);


  /* Write the file out to disk */
  lock_acquire(&fd_all_lock);
  file_seek (info->f, info->offset);
  size_t bytes_write = PGSIZE - info->zero_bytes;
  bool num_written = file_write (info->f, frame->kaddr, bytes_write);
  lock_release(&fd_all_lock);

  lock_acquire (&t->s_page_lock);
  spe->writing = false;
  cond_signal (&t->s_page_cond, &t->s_page_lock);
  lock_release (&t->s_page_lock);

  return bytes_write == num_written;
}

bool
page_evict (struct thread *t, uint8_t *uaddr)
{
  struct s_page_entry key = {.uaddr = uaddr};
  struct s_page_entry *spe = NULL;

  /* Look up supplemental page entry */
  lock_acquire (&t->s_page_lock);
  struct hash_elem *e = hash_find (&t->s_page_table, &key.elem);
  if (e == NULL)
  {
    lock_release (&t->s_page_lock);
    return false;
  }
  spe = hash_entry (e, struct s_page_entry, elem);
  lock_release (&t->s_page_lock);

  /* Perform eviction */
  // TODO: Fix memory leak in which a frame is not freed because
  // we immediately return
  switch (spe->type)
  {
  case FILE_BASED:
    return page_file (spe);
    break;
  case MEMORY_BASED:
    return page_swap (spe);
    break;
  default:
    PANIC ("Unknown page type!");
  }

  frame_free(spe);
  return true;
}

static bool
page_unfile (struct s_page_entry *spe)
{
  ASSERT (spe != NULL);

  struct frame_entry *frame = frame_get (spe->uaddr, 0);
  struct file_based *info = &spe->info.file;

  ASSERT (info->f != NULL);
  
  lock_acquire(&fd_all_lock);
  /* Read page into memory */
  file_seek (info->f, info->offset);

  size_t bytes_read = PGSIZE - info->zero_bytes;
  if (file_read (info->f, frame->kaddr, bytes_read) != bytes_read) 
  { 
    lock_release(&fd_all_lock);   
    return false;
  }
  lock_release(&fd_all_lock);
  memset (frame->kaddr + bytes_read, 0, info->zero_bytes);

  /* If this was writable transform it into a memory page */
  if (spe->writable) 
  {
    spe->type = MEMORY_BASED;
    spe->info.memory.used = true;
    spe->info.memory.swapped = false;
  }

  /* Update the supplementary page table entry */
  struct thread *t = thread_current ();
  lock_acquire (&t->s_page_lock);
  spe->frame = frame;
  install_page (frame->uaddr, frame->kaddr, spe->writable);
  lock_release (&t->s_page_lock);

  return true;
}

/**
 * Attempts to load a page using the supplemental page table.
 */
bool
page_load (uint8_t *fault_addr)
{
  /* Look up the supplemental page entry */
  struct thread *t = thread_current ();
  uint8_t* uaddr = (uint8_t*)pg_round_down (fault_addr);
  struct s_page_entry key = {.uaddr = uaddr};

  lock_acquire (&t->s_page_lock);
  struct hash_elem *e = hash_find (&t->s_page_table, &key.elem);
  if (e == NULL)
  {
    /* Not a valid page */
    lock_release (&t->s_page_lock);
    return false;
  }

  struct s_page_entry *spe = hash_entry (e, struct s_page_entry, elem);
  lock_release (&t->s_page_lock);

  /* Load the page */
  switch (spe->type)
  {
  case FILE_BASED:
    return page_unfile(spe);
    break;
  case MEMORY_BASED:
    return page_unswap (spe);
    break;
  default:
    PANIC ("Unknown page type!");
  }

  return false;
}<|MERGE_RESOLUTION|>--- conflicted
+++ resolved
@@ -201,32 +201,16 @@
 page_unswap (struct s_page_entry *spe)
 {
   lock_acquire(&spe->lock);
-<<<<<<< HEAD
-
-  if (!spe->info.memory.swapped)
-  {
-    install_page (spe->uaddr, spe->frame->kaddr, spe->writable);
-    lock_release(&spe->lock);
-    return true;
-  }
-
-=======
 	
   ASSERT(spe->info.memory.swapped);
->>>>>>> ddc98c04
 
   if (spe->info.memory.used)
   {
     /* Fetch from swap */
     spe->frame = frame_get (spe->uaddr, 0);
     if (!spe->frame)
-<<<<<<< HEAD
     {
       lock_release(&spe->lock);
-=======
-	{
-	  lock_release(&spe->lock);
->>>>>>> ddc98c04
       return false;
     }
     bool success = swap_load (spe->frame->kaddr, spe->info.memory.swap_blocks);
@@ -240,17 +224,10 @@
     /* Brand new page, just allocate it */
     spe->frame = frame_get (spe->uaddr, PAL_ZERO);
     if (!spe->frame)
-<<<<<<< HEAD
     {
       lock_release(&spe->lock);
       return false;
     }
-=======
-	{
-	  lock_release(&spe->lock);
-	  return false;
-	}
->>>>>>> ddc98c04
     spe->info.memory.used = true;
   }
 
