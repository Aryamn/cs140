--- conflicted
+++ resolved
@@ -388,7 +388,6 @@
 sys_read (struct intr_frame *f) 
 {
   int fd = frame_arg_int (f, 1);
-<<<<<<< HEAD
   char *user_buffer = frame_arg_ptr (f, 2);
   size_t user_size = frame_arg_int (f, 3);
 
@@ -415,25 +414,6 @@
   }
 
   return result;
-=======
-  char * buffer = frame_arg_ptr (f, 2);
-  size_t size = frame_arg_int (f, 3);
-  memory_verify (buffer, size);
- // Handle special case for reading from keyboard
-  if (fd == 0) 
-  {
-	uint32_t i;
-	for (i = 0; i < size; i++)
-	{
-	  buffer[i] = input_getc();
-	}
-	return size;
-  }
-  // Handle rest of file descriptors
-  struct process_fd *pfd = process_get_file (thread_current (), fd);
-  if (pfd == NULL) return -1;
-  return file_read(pfd->file, buffer, size);
->>>>>>> d746df1d
 }
 
 static int
