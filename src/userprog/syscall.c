--- conflicted
+++ resolved
@@ -80,7 +80,7 @@
 
 /* Verifies that an entire string is vald memory */
 static void
-memory_verify_string (char *str)
+memory_verify_string (const char *str)
 {
   while (true)
   {
@@ -190,7 +190,7 @@
 
 
 static struct process_status*
-get_cur_process (struct intr_frame *f UNUSED) 
+get_cur_process (const struct intr_frame *f UNUSED) 
 {
   // TODO: Verify that it is actually possible to grab the current
   // thread like this here
@@ -213,26 +213,13 @@
   return filesys_remove (filename);
 }
 
-<<<<<<< HEAD
-static int32_t 
-sys_open (struct intr_frame *f) 
-=======
 static int
 sys_open (const struct intr_frame *f) 
->>>>>>> 82fdbb05
 {
   const char *filename = frame_arg_ptr (f, 1);
   struct file* file = filesys_open (filename); 
 
-<<<<<<< HEAD
   if (file == NULL) return -1;
-=======
-  /* open file */
-  struct file *fp = filesys_open (filename);
-  if (fp == NULL) return -1;
-
-  /* associate file descriptor */
->>>>>>> 82fdbb05
 
   int fd = process_add_file (get_cur_process (f), file);
   return fd;
@@ -262,7 +249,6 @@
   file_seek (file, pos);
 }
 
-<<<<<<< HEAD
 static uint32_t
 sys_tell (struct intr_frame *f) 
 {
@@ -294,24 +280,8 @@
   return -1;
 }
 
-static int32_t
-sys_write (struct intr_frame *f) 
-=======
-static int
-sys_filesize (const struct intr_frame *f)
-{
-  
-}
-
-static int
-sys_read (const struct intr_frame *f)
-{
-  
-}
-
 static int
 sys_write (const struct intr_frame *f) 
->>>>>>> 82fdbb05
 {
   int fd = frame_arg_int (f, 1);
 
@@ -321,45 +291,15 @@
     const char* buffer = frame_arg_ptr (f, 2);
     memory_verify_string (buffer);
     size_t size = frame_arg_int (f, 3);
-<<<<<<< HEAD
-    putbuf (user_buffer, size);
-    return size;
-=======
     putbuf (buffer, size);
     return size;
-  } else {
-    int result = 0;
-    // TODO: Handle other file descriptors
-
-    return result; 
->>>>>>> 82fdbb05
-  }
-}
-
-<<<<<<< HEAD
+  } 
+
   // Handle rest of file descriptors
   struct file* file = process_get_file (get_cur_process (f), fd);
   if (file == NULL) return 0;
 
   return 0;
-=======
-static void
-sys_seek (const struct intr_frame *f)
-{
-  
-}
-
-static uint32_t
-sys_tell (const struct intr_frame *f)
-{
-  
->>>>>>> 82fdbb05
-}
-
-static void
-sys_close (const struct intr_frame *f)
-{
-  
 }
 
 /* Registers the system call handler for internal interrupts. */
@@ -416,11 +356,7 @@
       sys_seek (f);
       break;
     case SYS_TELL:
-<<<<<<< HEAD
       sys_tell (f);
-=======
-      eax = sys_tell (f);
->>>>>>> 82fdbb05
       break;
     case SYS_CLOSE:
       sys_close (f);
