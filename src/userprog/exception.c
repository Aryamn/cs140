--- conflicted
+++ resolved
@@ -153,18 +153,15 @@
   write = (f->error_code & PF_W) != 0;
   user = (f->error_code & PF_U) != 0;
 
-<<<<<<< HEAD
-  if (not_present) 
-    not_present = !page_load ((uint8_t*)fault_addr);
-
-  if (not_present) 
-=======
   /* Expand the stack if needed. We still need to load the page into 
 	memory below*/
   check_stack(f, fault_addr, user);
-	
-  if (not_present)
->>>>>>> f4b4531b
+
+  /* Try to load the page if it is not present */
+  if (not_present) 
+    not_present = !page_load ((uint8_t*)fault_addr);
+
+  if (not_present) 
   {
     if (!user)
     {
