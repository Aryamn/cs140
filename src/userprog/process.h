--- conflicted
+++ resolved
@@ -35,15 +35,14 @@
 int process_wait (tid_t);
 void process_exit (void);
 void process_activate (void);
-<<<<<<< HEAD
  
+void process_create_pcb (struct thread *t);
+
 /* Functions for manipulating the mapping between fd and file* for
    a given process */
 int process_add_file (struct process_status *, struct file *);
 struct file* process_get_file (struct process_status *, int);
 void process_remove_file (struct process_status *, int);
-=======
-void process_create_pcb (struct thread *t);
->>>>>>> b48a34ff
+
 
 #endif /* userprog/process.h */