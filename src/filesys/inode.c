#include "filesys/inode.h"
#include <list.h>
#include <debug.h>
#include <round.h>
#include <string.h>
#include "filesys/buffercache.h"
#include "filesys/filesys.h"
#include "filesys/free-map.h"
#include "threads/malloc.h"

/* Identifies an inode. */
#define INODE_MAGIC 0x494e4f44

/* The number of sector references in an inode */
#define INODE_NUM_BLOCKS 126
#define INODE_ROOT_DB 124
#define INODE_DIRECT_SIZE INODE_ROOT_DB*BLOCK_SECTOR_SIZE
#define INODE_INDIRECT_SIZE INODE_NUM_BLOCKS*BLOCK_SECTOR_SIZE
#define INODE_DUBINDER_SIZE INODE_INDIRECT_SIZE*INODE_NUM_BLOCKS
#define INODE_INDIRECT_OFFSET INODE_DIRECT_SIZE
#define INODE_DUBINDER_OFFSET INODE_INDIRECT_OFFSET + INODE_INDIRECT_SIZE

#define INODE_INVALID_BLOCK_SECTOR -1

static int level_sizes[] = { BLOCK_SECTOR_SIZE, INODE_DIRECT_SIZE, INODE_INDIRECT_SIZE, INODE_DUBINDER_SIZE };
static int level_offsets[] = { 0, INODE_INDIRECT_OFFSET, INODE_DUBINDER_OFFSET };
static int num_levels = sizeof (level_offsets) / sizeof (size_t);

/* On-disk inode.
   Must be exactly BLOCK_SECTOR_SIZE bytes long. */
struct inode_disk
{
  block_sector_t sectors[INODE_NUM_BLOCKS];
  off_t length;                       /* File size in bytes. */
  unsigned magic;                     /* Magic number. */
};

/* Returns the number of sectors to allocate for an inode SIZE
   bytes long. */
static inline size_t
bytes_to_sectors (off_t size)
{
  return DIV_ROUND_UP (size, BLOCK_SECTOR_SIZE);
}

/* In-memory inode. */
struct inode {
  block_sector_t disk_block;	/* Sector of this inode on disk*/
  struct list_elem elem;		/* Element in inode list. */
  off_t length;

  int open_cnt;					/* Number of openers. */
  bool removed;					/* True if deleted, false otherwise. */
  int deny_write_cnt;			/* 0: writes ok, >0: deny writes. */
};

/* Returns the block device sector that contains byte offset POS
   within INODE.
   Returns -1 if INODE does not contain data for a byte at offset
   POS. */
static block_sector_t
byte_to_sector (struct inode *root, off_t pos, bool create) 
{
  ASSERT (root != NULL);

  block_sector_t cur_sector = root->disk_block;
  off_t cur_pos = pos;

  int i;
  bool root_block = true;
  for (i = num_levels - 1; i >= 0; i--) 
  {
    /* Figure out the index from which we would like to read 
       the next sector index */
    int index = -1;
    block_sector_t next_sector;
    if (root_block && cur_pos >= level_offsets[i] && i > 0) 
    {
      /* At the root level, we need to select the doubly indirect
         block and the singly indirect block manually */
      index = INODE_NUM_BLOCKS + i;
      cur_pos = cur_pos - level_offsets[i];
      root_block = false;
    } else if ((!root_block && cur_pos < level_sizes[i+1]) || i == 0) {
      off_t divisor = level_sizes[i];

      /* Get index into current block for next sector */
      index = cur_pos/divisor;
      cur_pos = cur_pos - level_sizes[i]*index;

      ASSERT (index >= 0 && index < INODE_ROOT_DB);
    }

    if (index != -1) 
    {
      off_t offset = offsetof(struct inode_disk, sectors) + index *
        sizeof (block_sector_t);

      /* Read next sector */
      int bytes_read = buffercache_read (cur_sector, METADATA, offset,
          sizeof (block_sector_t), &next_sector);
      if (bytes_read != sizeof (block_sector_t)) return INODE_INVALID_BLOCK_SECTOR;

<<<<<<< HEAD
      /* Allocate a new sector if necessary*/
      /* TODO: check that we can never allocate block 0 */
      if (create && next_sector == 0)
      {
        block_sector_t new_sector;
        bool allocated = free_map_allocate (1, &new_sector);
        if (!allocated) return -1;
        /* Update the current sector info */
        int bytes_written = buffercache_write (cur_sector, METADATA,
            offset, sizeof (block_sector_t), &new_sector);
        if (bytes_written != sizeof(block_sector_t)) return -1;
        next_sector = new_sector;
      }
=======

	  /* Allocate a new sector if necessary*/
	  /* TODO: check that we can never allocate block 0 */
	  if (create && next_sector == INODE_INVALID_BLOCK_SECTOR)
	  {
		block_sector_t new_sector;
		bool allocated = free_map_allocate (1, &new_sector);
		if (!allocated) return INODE_INVALID_BLOCK_SECTOR;
		/* Update the current sector info */
		int bytes_written = buffercache_write (cur_sector, METADATA, offset, sizeof (block_sector_t), &new_sector);
		if (bytes_written != sizeof(block_sector_t)) return INODE_INVALID_BLOCK_SECTOR;
		next_sector = new_sector;
	  }
	  printf("searching sector %u, next sector is %u\n", cur_sector, next_sector);
>>>>>>> 591f5f90
      cur_sector = next_sector;
    }
  }

  return cur_sector;
}

/* List of open inodes, so that opening a single inode twice
   returns the same `struct inode'. */
static struct list open_inodes;

/* Initializes the inode module. */
void
inode_init (void) 
{
  list_init (&open_inodes);
}

/* Initializes an inode with LENGTH bytes of data and
   writes the new inode to sector SECTOR on the file system
   device.
   Returns true if successful.
   Returns false if memory or disk allocation fails. */
bool
inode_create (block_sector_t sector, off_t length)
{
  struct inode_disk *disk_inode = NULL;
  bool success = false;

  ASSERT (length >= 0);

  /* If this assertion fails, the inode structure is not exactly
     one sector in size, and you should fix that. */
  ASSERT (sizeof *disk_inode == BLOCK_SECTOR_SIZE);

  disk_inode = calloc (1, sizeof *disk_inode);
  if (disk_inode != NULL)
  {
	memset(disk_inode, INODE_INVALID_BLOCK_SECTOR, INODE_NUM_BLOCKS * sizeof(block_sector_t));
    disk_inode->length = length;
    disk_inode->magic = INODE_MAGIC;
    int wrote = buffercache_write (sector, METADATA, 0, BLOCK_SECTOR_SIZE,
  disk_inode);
    success = (wrote == BLOCK_SECTOR_SIZE);
    free (disk_inode);
  }
  return success;
}

/* Reads an inode from SECTOR
   and returns a `struct inode' that contains it.
   Returns a null pointer if memory allocation fails. */
struct inode *
inode_open (block_sector_t sector)
{
  struct list_elem *e;
  struct inode *inode;

  /* Check whether this inode is already open. */
  for (e = list_begin (&open_inodes); e != list_end (&open_inodes);
       e = list_next (e)) 
    {
      inode = list_entry (e, struct inode, elem);
      if (inode->disk_block == sector) 
        {
          inode_reopen (inode);
          return inode; 
        }
    }

  /* Allocate memory. */
  inode = malloc (sizeof *inode);
  if (inode == NULL)
    return NULL;

  /* Initialize. */
  list_push_front (&open_inodes, &inode->elem);
  inode->disk_block = sector;
  int read = buffercache_read (sector, METADATA, offsetof (struct
  inode_disk, length), sizeof (off_t), &inode->length);
  if (read != sizeof (off_t))
  {
	free(inode);
	return NULL;
  }
  inode->open_cnt = 1;
  inode->deny_write_cnt = 0;
  inode->removed = false;
  return inode;
}

/* Reopens and returns INODE. */
struct inode *
inode_reopen (struct inode *inode)
{
  if (inode != NULL)
    inode->open_cnt++;
  return inode;
}

/* Returns INODE's inode number. */
block_sector_t
inode_get_inumber (const struct inode *inode)
{
  return inode->disk_block;
}

/* Closes INODE and writes it to disk.
   If this was the last reference to INODE, frees its memory.
   If INODE was also a removed inode, frees its blocks. */
void
inode_close (struct inode *inode) 
{
  /* Ignore null pointer. */
  if (inode == NULL)
    return;

  /* Release resources if this was the last opener. */
  if (--inode->open_cnt == 0)
    {
      /* Remove from inode list and release lock. */
      list_remove (&inode->elem);
 
      /* Deallocate blocks if removed. */
      if (inode->removed) 
        {
          free_map_release (inode->disk_block, 1);
		  /* TODO: close all blocks */
        }

      free (inode); 
    }
}

/* Marks INODE to be deleted when it is closed by the last caller who
   has it open. */
void
inode_remove (struct inode *inode) 
{
  ASSERT (inode != NULL);
  inode->removed = true;
}

/* Reads SIZE bytes from INODE into BUFFER, starting at position OFFSET.
   Returns the number of bytes actually read, which may be less
   than SIZE if an error occurs or end of file is reached. */
off_t
inode_read_at (struct inode *inode, void *buffer_, off_t size, off_t offset) 
{
  uint8_t *buffer = buffer_;
  off_t bytes_read = 0;

  while (size > 0) 
    {
      /* Disk sector to read, starting byte offset within sector. */
      block_sector_t sector_idx = byte_to_sector (inode, offset, false);
	  if (sector_idx == INODE_INVALID_BLOCK_SECTOR) break;
      int sector_ofs = offset % BLOCK_SECTOR_SIZE;

      /* Bytes left in inode, bytes left in sector, lesser of the two. */
      off_t inode_left = inode_length (inode) - offset;
      int sector_left = BLOCK_SECTOR_SIZE - sector_ofs;
      int min_left = inode_left < sector_left ? inode_left : sector_left;

      /* Number of bytes to actually copy out of this sector. */
      int chunk_size = size < min_left ? size : min_left;
      if (chunk_size <= 0)
        break;

      /* Read chunk from this sector */
      int read = buffercache_read (sector_idx, REGULAR, sector_ofs,
      chunk_size, buffer + bytes_read);
      /* Advance. */
      size -= read;
      offset += read;
      bytes_read += read;
      if (read != chunk_size) break;
    }

  return bytes_read;
}

/* Writes SIZE bytes from BUFFER into INODE, starting at OFFSET.
   Returns the number of bytes actually written, which may be
   less than SIZE if end of file is reached or an error occurs.
   (Normally a write at end of file would extend the inode, but
   growth is not yet implemented.) */
off_t
inode_write_at (struct inode *inode, const void *buffer_, off_t size,
                off_t offset) 
{
  const uint8_t *buffer = buffer_;
  off_t bytes_written = 0;

  if (inode->deny_write_cnt)
    return 0;

  while (size > 0) 
    {
      /* Sector to write, starting byte offset within sector. */
      block_sector_t sector_idx = byte_to_sector (inode, offset, true);
	  if (sector_idx == INODE_INVALID_BLOCK_SECTOR) break;
      int sector_ofs = offset % BLOCK_SECTOR_SIZE;

      /* Bytes left in inode, bytes left in sector, lesser of the two. */
      off_t inode_left = inode_length (inode) - offset;
      int sector_left = BLOCK_SECTOR_SIZE - sector_ofs;
      int min_left = inode_left < sector_left ? inode_left : sector_left;

      /* Number of bytes to actually write into this sector. */
      int chunk_size = size < min_left ? size : min_left;
      if (chunk_size <= 0)
        break;

      /* Write chunk to this sector. */
      int wrote = buffercache_write (sector_idx, REGULAR, sector_ofs,
      chunk_size, buffer + bytes_written);

      /* Advance. */
      size -= wrote;
      offset += wrote;
      bytes_written += wrote;
	  if (wrote != chunk_size) break;
    }

  return bytes_written;
}

/* Disables writes to INODE.
   May be called at most once per inode opener. */
void
inode_deny_write (struct inode *inode) 
{
  inode->deny_write_cnt++;
  ASSERT (inode->deny_write_cnt <= inode->open_cnt);
}

/* Re-enables writes to INODE.
   Must be called once by each inode opener who has called
   inode_deny_write() on the inode, before closing the inode. */
void
inode_allow_write (struct inode *inode) 
{
  ASSERT (inode->deny_write_cnt > 0);
  ASSERT (inode->deny_write_cnt <= inode->open_cnt);
  inode->deny_write_cnt--;
}

/* Returns the length, in bytes, of INODE's data. */
off_t
inode_length (const struct inode *inode)
{
  return inode->length;
}<|MERGE_RESOLUTION|>--- conflicted
+++ resolved
@@ -101,7 +101,6 @@
           sizeof (block_sector_t), &next_sector);
       if (bytes_read != sizeof (block_sector_t)) return INODE_INVALID_BLOCK_SECTOR;
 
-<<<<<<< HEAD
       /* Allocate a new sector if necessary*/
       /* TODO: check that we can never allocate block 0 */
       if (create && next_sector == 0)
@@ -115,22 +114,6 @@
         if (bytes_written != sizeof(block_sector_t)) return -1;
         next_sector = new_sector;
       }
-=======
-
-	  /* Allocate a new sector if necessary*/
-	  /* TODO: check that we can never allocate block 0 */
-	  if (create && next_sector == INODE_INVALID_BLOCK_SECTOR)
-	  {
-		block_sector_t new_sector;
-		bool allocated = free_map_allocate (1, &new_sector);
-		if (!allocated) return INODE_INVALID_BLOCK_SECTOR;
-		/* Update the current sector info */
-		int bytes_written = buffercache_write (cur_sector, METADATA, offset, sizeof (block_sector_t), &new_sector);
-		if (bytes_written != sizeof(block_sector_t)) return INODE_INVALID_BLOCK_SECTOR;
-		next_sector = new_sector;
-	  }
-	  printf("searching sector %u, next sector is %u\n", cur_sector, next_sector);
->>>>>>> 591f5f90
       cur_sector = next_sector;
     }
   }
