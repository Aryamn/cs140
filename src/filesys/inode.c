--- conflicted
+++ resolved
@@ -376,14 +376,9 @@
 
       /* Write chunk to this sector. */
       int wrote = buffercache_write (sector_idx, REGULAR, sector_ofs,
-<<<<<<< HEAD
                                      chunk_size, buffer + bytes_written,
                                      byte_to_sector (inode, offset+chunk_size,
                                                      false));
-
-=======
-      chunk_size, buffer + bytes_written);
->>>>>>> 9ba63fa2
       /* Advance. */
       size -= wrote;
       offset += wrote;
