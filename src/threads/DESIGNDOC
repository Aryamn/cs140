			--------------------
			|        CS 140      |
			| PROJECT 1: THREADS |
			|   DESIGN DOCUMENT  |
<<<<<<< HEAD
			--------------------
				   
=======
			+--------------------+

>>>>>>> 3eb96a55
---- GROUP ----

>> Fill in the names and email addresses of your group members.

Evelyn Gillie <egillie@stanford.edu>
Peter Pham <ptpham@stanford.edu>
Diego Pontoriero <dpontori@stanford.edu>

---- PRELIMINARIES ----

>> If you have any preliminary comments on your submission, notes for the
>> TAs, or extra credit, please give them here.

>> Please cite any offline or online sources you consulted while
>> preparing your submission, other than the Pintos documentation, course
>> text, lecture notes, and course staff.

			     ALARM CLOCK
			     ===========

---- DATA STRUCTURES ----

>> A1: Copy here the declaration of each new or changed `struct' or
>> `struct' member, global or static variable, `typedef', or
>> enumeration.  Identify the purpose of each in 25 words or less.

struct timer_sleeping_thread 
{
  int64_t wakeup_time;
  struct thread *t;
  struct list_elem elem;
};

Struct representing a sleeping thread.  wakeup_time is the earliest tick
that this thread can wake up.

static struct list timer_sleeping_threads;
List of current sleeping threads, managed by the timer.  This list is
ordered by wakeup times, with the soonest wake-up times at the front of
the list.


---- ALGORITHMS ----

>> A2: Briefly describe what happens in a call to timer_sleep(),
>> including the effects of the timer interrupt handler.

In timer_sleep(), we create a timer_sleeping_thread struct for the current
thread, and calculate the earliest wake up time (in ticks).  We then add
this to the global list of sleeping threads, and block the thread.


>> A3: What steps are taken to minimize the amount of time spent in
>> the timer interrupt handler?

The global list of sleeping threads is ordered, with threads with the
soonest wake-up times at the front.  The time interrupt handler only has
to look at the head of the list, check to see if the wake-up time for that
thread has passed, and if it has: wake up that thread, and traverse the
list until we see a thread whose wakeup time has not passed.  At most, the
interrupt handler examines one thread which does not need to be woken,
making the runtime O(number of threads that need to be woken + 1).

---- SYNCHRONIZATION ----

>> A4: How are race conditions avoided when multiple threads call
>> timer_sleep() simultaneously?

Wherever we traverse, insert into, or delete from our data structures
listed in A1, we disable interrupts, so reads/writes are atomic and
uncorrupted.


>> A5: How are race conditions avoided when a timer interrupt occurs
>> during a call to timer_sleep()?

Interrupts are disabled in the critical sections of timer_sleep, so no
races can occur.

---- RATIONALE ----

>> A6: Why did you choose this design?  In what ways is it superior to
>> another design you considered?

We first considered storing the wait times in the sleeping thread structs,
but we would have needed to decrement the remaining wait time at every
timer interrupt, an O(n) traversal over timer_sleeping_threads.  Our
implementation instead stores the earliest possible wakeup time, which is
absolute and does not need updates.



			 PRIORITY SCHEDULING
			 ===================

---- DATA STRUCTURES ----

>> B1: Copy here the declaration of each new or changed `struct' or
>> `struct' member, global or static variable, `typedef', or
>> enumeration.  Identify the purpose of each in 25 words or less.


In thread.h:

  int effective_priority;
	The effective priority of a thread, which takes into priorities
	donated by other threads.

  struct list priority_holding; 
	A list of locks that this threads holds.

  struct lock *priority_waiting;
	A lock, if any, that this thread is waiting on

In sync.h:
  struct list_elem priority_holder; 
	A list element for a thread's priority_holding list

>> B2: Explain the data structure used to track priority donation.
>> Use ASCII art to diagram a nested donation.  (Alternately, submit a
>> .png file.)

		T1		T2	T3		T4
		\		/	\		/
		 \	   /	 \	   /
		  \	  /		  \   /			- T1 and T2 are waiting on L1
			L1			L2			- T2 and T3 are waiting on L2
			|			|			
			T5			T6			-L1 is held by T5, L2 by T6
			\			/
			 \		   /
			  \		  /
			   \	 /
				  L3				- T5 and T6 are waiting on L3
				  |
				  T7				- L3 is held by T7

Starting at the top: T1 and T2 store L1 in their "priority_waiting" field
(and T3, T4 store L2).	L1 stores T1, T2 in its waiters list, and T5 in
its holder field. 



---- ALGORITHMS ----

>> B3: How do you ensure that the highest priority thread waiting for
>> a lock, semaphore, or condition variable wakes up first?

	Whenever we wake up a thread on a waiters list, we search for the
	thread with the highest effective priority.

>> B4: Describe the sequence of events when a call to lock_acquire()
>> causes a priority donation.  How is nested donation handled?
	
	In lock_acquire, if a new thread starts waiting on a lock, we check
	whether its priority is higher than the effective priority of that
	lock's holder.L1's holder, T5.  If it is, we call
	set_effective_priority(lock's holder, priority of current thread);
	set_effective_priority (in addition to setting the effective priority)
	checks to see if the lock's holder is waiting on any locks, and will
	recursively call set_effective_priority on that lock's holder if its
	priority should be propogated.
	

>> B5: Describe the sequence of events when lock_release() is called
>> on a lock that a higher-priority thread is waiting for.

	We remove the lock from the list of locks held by the current thread,
	and recalculate the effective priority.  The effective priority
	calculation takes the max of the thread's original priority
	(non-donated), and any priority donations from locks it holds
	(excluding the lock we just removed from its holdings list).

---- SYNCHRONIZATION ----

>> B6: Describe a potential race in thread_set_priority() and explain
>> how your implementation avoids it.  Can you use a lock to avoid
>> this race?

When we set a thread's priority, we need to compare it to any potential
donated priorities and compute the max of these priorities.  If, after we
compute the max priority, another thread donates its priority to us, the
just-computed maximum is now stale, and we incorrectly set our priority to
this stale value.

---- RATIONALE ----

>> B7: Why did you choose this design?  In what ways is it superior to
>> another design you considered?

We first planned on keeping the lists of waiting threads and the ready
queue ordered by priority, but decided on keeping the lists unordered and
selecting the thread with the highest priority at retrieval time.  The
bookkeeping involved with keeping the lists ordered unnecessarily
complicated our design, because we would have needed to resort every time
we updated a thread's priority, even indirectly through priority
donations, which might be nested.

			  ADVANCED SCHEDULER
			  ==================

---- DATA STRUCTURES ----

>> C1: Copy here the declaration of each new or changed `struct' or
>> `struct' member, global or static variable, `typedef', or
>> enumeration.  Identify the purpose of each in 25 words or less.

The following global variables were declared:

  struct list mlfqs_lists[PRI_MAX + 1];
This global array is the MLFQS equivalent of the ready_list. There is one
list for each possible priority.

  int mlfqs_num_ready;
This global variable maintains the total number of threads in the mlfqs_lists
array. 

  fp_t load_avg;
This global variable maintains the load_avg as described in the assignment
description.

The following fields were added to the thread struct.
  /* 4.4BSD scheduling data */
  int nice;
  int mlfqs_priority;
  fp_t recent_cpu;
  struct list_elem mlfqs_elem;

The nice field stores the current nice value of the thread.

The mlfqs_priority field stores the current mlfqs priority based on recent_cpu
and the global load_avg as described in the assignment description.

The recent_cpu field stores a value that approximates how much the thread
has been using the CPU recently. 

---- ALGORITHMS ----

>> C2: Suppose threads A, B, and C have nice values 0, 1, and 2.  Each
>> has a recent_cpu value of 0.  Fill in the table below showing the
>> scheduling decision and the priority and recent_cpu values for each
>> thread after each given number of timer ticks:

<<<<<<< HEAD
timer  recent_cpu    priority   thread
ticks   A   B   C   A   B   C   to run
-----  --  --  --  --  --  --   ------
 0     
 4
 8
12
16
20
24
28
32
36
=======

timer  recent_cpu		priority		  thread
ticks   A   B   C   A		B		C	  to run
-----  --  --  --	--		--		--	  ------
0		0	0	0	63.00	61.00	59.00	A
4		4	0	0	62.00	61.00	59.00	A
8		8	0	0	61.00	61.00	59.00	A
12		12	0	0	60.00	61.00	59.00	B
16		12	4	0	60.00	60.00	59.00	B
20		12	8	0	60.00	59.00	59.00	A
24		16	8	0	59.00	59.00	59.00	A
28		20	8	0	58.00	59.00	59.00	C
32		20	8	4	58.00	59.00	58.00	B
36		20	12	4	58.00	58.00	58.00	B
>>>>>>> 3eb96a55

>> C3: Did any ambiguities in the scheduler specification make values
>> in the table uncertain?  If so, what rule did you use to resolve
>> them?  Does this match the behavior of your scheduler?

>> C4: How is the way you divided the cost of scheduling between code
>> inside and outside interrupt context likely to affect performance?

---- RATIONALE ----

>> C5: Briefly critique your design, pointing out advantages and
>> disadvantages in your design choices.  If you were to have extra
>> time to work on this part of the project, how might you choose to
>> refine or improve your design?

Our design uses an array of ready lists for each possible priority. Since the 
library list implementation is a doubly linked, this means that insertion
into and removal from a ready list are constant time operations. We maintain
a count of the number of threads in the MLFQS so that computing the load 
average does not require a linear time operation. The difficulty with this is
that we must remember to update this value every time a thread changes to or
from the THREAD_READY state. 

We implemented the MLFQS system in parallel with the original priority
scheduling system. We did this because we wanted to reduce the likelihood of
introducing bugs into the first scheduler. We switch between the two systems at
only a few key points in the code that relate to scheduling: thread_unblock,
thread_yield, next_thread_to_run. Unfortunately we could not separate the two
systems entirely. In order to prevent priority donation from happening under
MLFQS, we do not update effective priorities when thread_mlfqs is set.  This is
implemented simply as a return case in a single function
(thread_set_effective_priority).  On the other hand, we actually want the
influence of yielding based on priorities in the case of locks. Because of
this, our MLFQS system keeps a thread's effective_priority and its
mlfqs_priority the same.

Given additional time we might maintain a variable that stores the highest
priority of any thread at any given moment. This would allow us to find the
next thread during scheduling slightly faster. As it stands now, finding the
next thread involves checking all of the ready lists in decreasing order of
priority until a thread is found. 

>> C6: The assignment explains arithmetic for fixed-point math in
>> detail, but it leaves it open to you to implement it.  Why did you
>> decide to implement it the way you did?  If you created an
>> abstraction layer for fixed-point math, that is, an abstract data
>> type and/or a set of functions or macros to manipulate fixed-point
>> numbers, why did you do so?  If not, why not?

We implemented fixed point in the simplest way possible. We back the fixed 
point value with a signed integer using a typedef and center the range at 0
(i.e. no bias).  By using a signed integer, we get signedness for free and
multiplication and division work as described in the assignment description.
By using a typedef, we can replace the fixed point representation in the
future if desired. We expose fixed point operations as a set of inlined
functions. We did not use macros because they can introduce subtle bugs. For
example, the order of operations may not be as intended when nesting macros
because of their simple text replacement behavior.

			   SURVEY QUESTIONS
			   ================

Answering these questions is optional, but it will help us improve the
course in future quarters.  Feel free to tell us anything you
want--these questions are just to spur your thoughts.  You may also
choose to respond anonymously in the course evaluations at the end of
the quarter.

>> In your opinion, was this assignment, or any one of the three problems
>> in it, too easy or too hard?  Did it take too long or too little time?

>> Did you find that working on a particular part of the assignment gave
>> you greater insight into some aspect of OS design?

>> Is there some particular fact or hint we should give students in
>> future quarters to help them solve the problems?  Conversely, did you
>> find any of our guidance to be misleading?

>> Do you have any suggestions for the TAs to more effectively assist
>> students, either for future quarters or the remaining projects?

>> Any other comments?<|MERGE_RESOLUTION|>--- conflicted
+++ resolved
@@ -2,13 +2,8 @@
 			|        CS 140      |
 			| PROJECT 1: THREADS |
 			|   DESIGN DOCUMENT  |
-<<<<<<< HEAD
-			--------------------
-				   
-=======
 			+--------------------+
 
->>>>>>> 3eb96a55
 ---- GROUP ----
 
 >> Fill in the names and email addresses of your group members.
@@ -252,22 +247,6 @@
 >> scheduling decision and the priority and recent_cpu values for each
 >> thread after each given number of timer ticks:
 
-<<<<<<< HEAD
-timer  recent_cpu    priority   thread
-ticks   A   B   C   A   B   C   to run
------  --  --  --  --  --  --   ------
- 0     
- 4
- 8
-12
-16
-20
-24
-28
-32
-36
-=======
-
 timer  recent_cpu		priority		  thread
 ticks   A   B   C   A		B		C	  to run
 -----  --  --  --	--		--		--	  ------
@@ -281,7 +260,6 @@
 28		20	8	0	58.00	59.00	59.00	C
 32		20	8	4	58.00	59.00	58.00	B
 36		20	12	4	58.00	58.00	58.00	B
->>>>>>> 3eb96a55
 
 >> C3: Did any ambiguities in the scheduler specification make values
 >> in the table uncertain?  If so, what rule did you use to resolve
