#include "threads/thread.h"
#include <debug.h>
#include <stddef.h>
#include <random.h>
#include <stdio.h>
#include <string.h>
#include <list.h>
#include "devices/timer.h"
#include "threads/flags.h"
#include "threads/interrupt.h"
#include "threads/intr-stubs.h"
#include "threads/palloc.h"
#include "threads/switch.h"
#include "threads/synch.h"
#include "threads/vaddr.h"
#ifdef USERPROG
#include "userprog/process.h"
#endif

/* Random value for struct thread's `magic' member.
   Used to detect stack overflow.  See the big comment at the top
   of thread.h for details. */
#define THREAD_MAGIC 0xcd6abf4b

/* List of processes in THREAD_READY state, that is, processes
   that are ready to run but not actually running. */
static struct list ready_list;

/* List of processes in the THREAD_READY state for MLFQS scheduling */
static struct list mlfqs_lists[PRI_MAX+1];

/* List of all processes.  Processes are added to this list
   when they are first scheduled and removed when they exit. */
static struct list all_list;

/* Idle thread. */
static struct thread *idle_thread;

/* Initial thread, the thread running init.c:main(). */
static struct thread *initial_thread;

/* Lock used by allocate_tid(). */
static struct lock tid_lock;

/* Stack frame for kernel_thread(). */
struct kernel_thread_frame 
  {
    void *eip;                  /* Return address. */
    thread_func *function;      /* Function to call. */
    void *aux;                  /* Auxiliary data for function. */
  };

/* Statistics. */
static long long idle_ticks;    /* # of timer ticks spent idle. */
static long long kernel_ticks;  /* # of timer ticks in kernel threads. */
static long long user_ticks;    /* # of timer ticks in user programs. */

/* Scheduling. */
#define TIME_SLICE 4            /* # of timer ticks to give each thread. */
static unsigned thread_ticks;   /* # of timer ticks since last yield. */

/* MLFQS scheduling variables */
static fp_t load_avg;
static int mlfqs_num_ready = 0;

/* If false (default), use round-robin scheduler.
   If true, use multi-level feedback queue scheduler.
   Controlled by kernel command-line option "-o mlfqs". */
bool thread_mlfqs;

static void kernel_thread (thread_func *, void *aux);

static void idle (void *aux UNUSED);
static struct thread *running_thread (void);
static struct thread *next_thread_to_run (void);
static void init_thread (struct thread *, const char *name, int
    priority);
static bool is_thread (struct thread *) UNUSED;
static void *alloc_frame (struct thread *, size_t size);
static void schedule (void);
void thread_schedule_tail (struct thread *prev);
static tid_t allocate_tid (void);
static void mlfqs_scheduler_tick (void);

static int clamp (int val, int min, int max);

static int 
clamp (int val, int min, int max)
{
  if (val < min) return min;
  if (val > max) return max;
  return val;
}

/* Initializes the threading system by transforming the code
   that's currently running into a thread.  This can't work in
   general and it is possible in this case only because loader.S
   was careful to put the bottom of the stack at a page boundary.

   Also initializes the run queue and the tid lock.

   After calling this function, be sure to initialize the page
   allocator before trying to create any threads with
   thread_create().

   It is not safe to call thread_current() until this function
   finishes. */
void
thread_init (void) 
{
  ASSERT (intr_get_level () == INTR_OFF);

  lock_init (&tid_lock);
  list_init (&ready_list);
  list_init (&all_list);

  if (thread_mlfqs)
  {
    /* MLFQS initialization */
    int i;
    for (i = 0; i < PRI_MAX + 1; i++)
      list_init (&mlfqs_lists[i]);

    /* Prepare MLFQS global variables */
    load_avg = int2fp (0);
  }
  
  /* Set up a thread structure for the running thread. */
  initial_thread = running_thread ();
  init_thread (initial_thread, "main", PRI_DEFAULT);
  initial_thread->status = THREAD_RUNNING;
  initial_thread->tid = allocate_tid ();

#ifdef USERPROG
  list_init (&initial_thread->pcb_children);   /* List of child processes */
#endif
}

/* Starts preemptive thread scheduling by enabling interrupts.
   Also creates the idle thread. */
void
thread_start (void) 
{
  /* Create the idle thread. */
  struct semaphore idle_started;
  sema_init (&idle_started, 0);
  thread_create ("idle", PRI_MIN, idle, &idle_started);

  /* Start preemptive thread scheduling. */
  intr_enable ();

  /* Wait for the idle thread to initialize idle_thread. */
  sema_down (&idle_started);
}

static int
compute_mlfqs_priority (struct thread *t) 
{
  fp_t recent_contrib = fpdiv (t->recent_cpu, int2fp (4));
  fp_t nice_contrib = fpmul (int2fp (t->nice), int2fp (2));
  int new_priority = PRI_MAX - fp2int (recent_contrib) 
                      - fp2int (nice_contrib);
  return clamp (new_priority, PRI_MIN, PRI_MAX);
}

static void
set_mlfqs_priority (struct thread *t, int new_priority) 
{
  /* Do not allow the idle thread mlfqs_priority to change */
  if (!idle_thread || t == idle_thread) return;

  t->mlfqs_priority = clamp (new_priority, PRI_MIN, PRI_MAX);
  t->effective_priority = t->mlfqs_priority;

  /* Move the element to the list corresponding to its new
     priority if it is in a ready queue */
  if (t->status == THREAD_READY) 
  {
    enum intr_level old_level = intr_disable ();
    list_remove (&t->mlfqs_elem);
    list_push_back (&mlfqs_lists[t->mlfqs_priority], &t->mlfqs_elem);
    intr_set_level (old_level);
  }

}

static void
mlfqs_action_update_thread_priority (struct thread *t, void *aux UNUSED)
{
  set_mlfqs_priority (t, compute_mlfqs_priority (t));
}

static void
mlfqs_action_update_recent_cpu (struct thread *t, void *aux UNUSED)
{
  fp_t numerator = fpmul (int2fp (2), load_avg);
  fp_t denominator = fpadd (numerator, int2fp (1));
  fp_t coeff = fpdiv (numerator, denominator);
  t->recent_cpu = fpadd (fpmul (coeff, t->recent_cpu), 
                          int2fp (t->nice));
}

static void
mlfqs_scheduler_tick (void)
{
  struct thread *cur_thread = thread_current ();

  /* Update MLFQS: recent_cpu for the current thread */
  if (cur_thread != idle_thread) 
  {
    cur_thread->recent_cpu = 
      fpadd (cur_thread->recent_cpu, int2fp (1));
  }

  /* Update MLFQS: load average and recent CPU, once every second */
  if (timer_ticks () % TIMER_FREQ == 0)
  {
    /* Update load_avg */
    int current_load = mlfqs_num_ready;
    if (cur_thread != idle_thread) current_load++;
    load_avg = fpadd(fpmul (fpdiv (int2fp(59), int2fp (60)), load_avg),
		     fpdiv (int2fp (current_load), int2fp (60)));

    /* Update recent_cpu for all threads */
    thread_foreach (mlfqs_action_update_recent_cpu, NULL);

    /* Update priority for all threads */
    thread_foreach (mlfqs_action_update_thread_priority, NULL);
  } else if (timer_ticks () % TIME_SLICE == 0) {
    /* Theoretically we should update all priorities every 4 ticks, but
       the only thing that's changed is our ticks so only update us */
    mlfqs_action_update_thread_priority (thread_current (), NULL);
  }
}

/* Called by the timer interrupt handler at each timer tick.
   Thus, this function runs in an external interrupt context. */
void
thread_tick (void) 
{
  struct thread *cur_thread = thread_current ();

  /* Update statistics. */
  if (cur_thread == idle_thread)
    idle_ticks++;
#ifdef USERPROG
  else if (cur_thread->pagedir != NULL)
    user_ticks++;
#endif
  else
    kernel_ticks++;

  if (thread_mlfqs) mlfqs_scheduler_tick ();

  /* Enforce preemption. */
  if (++thread_ticks >= TIME_SLICE)
    intr_yield_on_return ();
}

/* Prints thread statistics. */
void
thread_print_stats (void) 
{
  printf ("Thread: %lld idle ticks, %lld kernel ticks, %lld user ticks\n",
          idle_ticks, kernel_ticks, user_ticks);
}

/* Creates a new kernel thread named NAME with the given initial
   PRIORITY, which executes FUNCTION passing AUX as the argument,
   and adds it to the ready queue.  Returns the thread identifier
   for the new thread, or TID_ERROR if creation fails.

   If thread_start() has been called, then the new thread may be
   scheduled before thread_create() returns.  It could even exit
   before thread_create() returns.  Contrariwise, the original
   thread may run for any amount of time before the new thread is
   scheduled.  Use a semaphore or some other form of
   synchronization if you need to ensure ordering.

   The code provided sets the new thread's `priority' member to
   PRIORITY, but no actual priority scheduling is implemented.
   Priority scheduling is the goal of Problem 1-3. */
tid_t
thread_create (const char *name, int priority,
               thread_func *function, void *aux) 
{
  struct thread *t;
  struct kernel_thread_frame *kf;
  struct switch_entry_frame *ef;
  struct switch_threads_frame *sf;
  tid_t tid;
  enum intr_level old_level;

  ASSERT (function != NULL);

  /* Allocate thread. */
  t = palloc_get_page (PAL_ZERO);
  if (t == NULL)
    return TID_ERROR;

  /* Initialize thread. */
  init_thread (t, name, priority);
  tid = t->tid = allocate_tid ();

  /* Handle MLFQS initialization specific to threads making other
     threads */
  struct thread *cur_thread = thread_current ();
  t->nice = clamp (cur_thread->nice, NICE_MIN, NICE_MAX);
  t->recent_cpu = cur_thread->recent_cpu;
  t->mlfqs_priority = cur_thread->mlfqs_priority;

#ifdef USERPROG
  /* Allocate PCB */
  process_create_pcb (t);
  if (t->pcb == NULL)
  {
    palloc_free_page (t);
    return TID_ERROR;
  }
<<<<<<< HEAD

  /* Initialize PCB */
  list_init (&t->p_children);   /* List of child processes */
  t->p_status->tid = t->tid;
  t->p_status->t = t;
  t->p_status->status = PROCESS_RUNNING;
  
  list_init (&t->p_status->fd_list);
  t->p_status->next_fd = PFD_OFFSET;

  lock_init (&t->p_status->l);
  cond_init (&t->p_status->cond);

  /* Link new thread's PCB up to its parent thread */
  list_push_back (&thread_current ()->p_children, &t->p_status->elem);
=======
>>>>>>> b48a34ff
#endif

  /* Prepare thread for first run by initializing its stack.
     Do this atomically so intermediate values for the 'stack' 
     member cannot be observed. */
  old_level = intr_disable ();

  /* Stack frame for kernel_thread(). */
  kf = alloc_frame (t, sizeof *kf);
  kf->eip = NULL;
  kf->function = function;
  kf->aux = aux;

  /* Stack frame for switch_entry(). */
  ef = alloc_frame (t, sizeof *ef);
  ef->eip = (void (*) (void)) kernel_thread;

  /* Stack frame for switch_threads(). */
  sf = alloc_frame (t, sizeof *sf);
  sf->eip = switch_entry;
  sf->ebp = 0;

  intr_set_level (old_level);

  /* Add to run queue. */
  thread_unblock (t);

  /* Run immediately if higher priority */
  if (t->effective_priority > thread_get_priority ())
    thread_yield ();

  return tid;
}

/* Puts the current thread to sleep.  It will not be scheduled
   again until awoken by thread_unblock().

   This function must be called with interrupts turned off.  It
   is usually a better idea to use one of the synchronization
   primitives in synch.h. */
void
thread_block (void) 
{
  ASSERT (!intr_context ());
  ASSERT (intr_get_level () == INTR_OFF);

  thread_current ()->status = THREAD_BLOCKED;
  schedule ();
}

bool
cmp_thread_priority(const struct list_elem *a,
  const struct list_elem *b, void* aux UNUSED) 
{
  const struct thread *a_thread = list_entry(a, struct thread, elem);
  const struct thread *b_thread = list_entry(b, struct thread, elem);

  return a_thread->effective_priority < b_thread->effective_priority;
}

/* Transitions a blocked thread T to the ready-to-run state.
   This is an error if T is not blocked.  (Use thread_yield() to
   make the running thread ready.)

   This function does not preempt the running thread.  This can
   be important: if the caller had disabled interrupts itself,
   it may expect that it can atomically unblock a thread and
   update other data. */
void
thread_unblock (struct thread *t) 
{
  enum intr_level old_level;

  ASSERT (is_thread (t));

  old_level = intr_disable ();
  ASSERT (t->status == THREAD_BLOCKED);
  
  if (!thread_mlfqs) 
  {
    /* Add to the standard scheduling list */
    list_push_back (&ready_list, &t->elem);
  } else {
    /* Add to the MLFQS scheduling list */
    list_push_back (&mlfqs_lists[t->mlfqs_priority], &t->mlfqs_elem);
    mlfqs_num_ready++;
  }

  t->status = THREAD_READY;

  intr_set_level (old_level);
}

/* Returns the name of the running thread. */
const char *
thread_name (void) 
{
  return thread_current ()->name;
}

/* Returns the running thread.
   This is running_thread() plus a couple of sanity checks.
   See the big comment at the top of thread.h for details. */
struct thread *
thread_current (void) 
{
  struct thread *t = running_thread ();
  
  /* Make sure T is really a thread.
     If either of these assertions fire, then your thread may
     have overflowed its stack.  Each thread has less than 4 kB
     of stack, so a few big automatic arrays or moderate
     recursion can cause stack overflow. */
  ASSERT (is_thread (t));
  ASSERT (t->status == THREAD_RUNNING);

  return t;
}

/* Returns the running thread's tid. */
tid_t
thread_tid (void) 
{
  return thread_current ()->tid;
}

/* Deschedules the current thread and destroys it.  Never
   returns to the caller. */
void
thread_exit (void) 
{
  ASSERT (!intr_context ());

#ifdef USERPROG
  process_exit ();
#endif

  /* Remove thread from all threads list, set our status to dying,
     and schedule another process.  That process will destroy us
     when it calls thread_schedule_tail(). */
  intr_disable ();
  list_remove (&thread_current()->allelem);
  thread_current ()->status = THREAD_DYING;
  schedule ();
  NOT_REACHED ();
}

/* Yields the CPU.  The current thread is not put to sleep and
   may be scheduled again immediately at the scheduler's whim. */
void
thread_yield (void) 
{
  struct thread *cur = thread_current ();
  enum intr_level old_level;
  
  ASSERT (!intr_context ());

  old_level = intr_disable ();
  if (cur != idle_thread) {
    if (!thread_mlfqs) list_push_back (&ready_list, &cur->elem);
    else 
    {
      list_push_back (&mlfqs_lists[cur->mlfqs_priority], &cur->mlfqs_elem);
      mlfqs_num_ready++;
    }
  }

  cur->status = THREAD_READY;
  schedule ();
  intr_set_level (old_level);
}

/* Invoke function 'func' on all threads, passing along 'aux'.
   This function must be called with interrupts off. */
void
thread_foreach (thread_action_func *func, void *aux)
{
  struct list_elem *e;

  ASSERT (intr_get_level () == INTR_OFF);

  for (e = list_begin (&all_list); e != list_end (&all_list);
       e = list_next (e))
    {
      struct thread *t = list_entry (e, struct thread, allelem);
      func (t, aux);
    }
}

/* Returns the highest priority in the ready thread list, or PRI_MIN if
   the list is empty. Requires interrupts to be disabled. */
static int
highest_thread_priority (void) 
{
  if (list_empty (&ready_list)) return PRI_MIN;
  struct thread *t = list_entry (list_max (&ready_list,
					   cmp_thread_priority, NULL),
				 struct thread, elem);
  return t->priority;
}

/* Sets the current thread's priority to NEW_PRIORITY. */
void
thread_set_priority (int new_priority) 
{
  enum intr_level old_level = intr_disable ();
  struct thread *t = thread_current ();
  t->priority = new_priority;
  int new_effective_priority = thread_get_effective_priority (t);
  if (t->effective_priority != new_effective_priority)
  {
    thread_set_effective_priority (t, new_priority);

    /* Check if priority is no longer the highest in the system */
    if (highest_thread_priority () > new_priority) 
      thread_yield ();
  }
  intr_set_level (old_level);
}

/* Returns the current thread's priority. */
int
thread_get_priority (void) 
{
  return thread_current ()->effective_priority;
}

/* Computes the maximum priority for a thread including all donated
   priorities. Does not change any thread state. Must be called with
   interrupts disabled. */
int
thread_get_effective_priority (struct thread *t)
{
  ASSERT (intr_get_level () == INTR_OFF);

  /* Initialize to our priority */
  int max_priority = t->priority;

  struct list_elem *e;
  struct lock *l;

  /* Iterate over all locks we're holding and find the max priority of
     each one's waiters */
  for (e = list_begin (&t->priority_holding); e != list_end
  (&t->priority_holding);
       e = list_next (e))
  {
    l = list_entry (e, struct lock, priority_holder);
    if (!list_empty (&l->semaphore.waiters))
    {
      /* Get the max priority from this lock's waiters */
      struct list_elem *max_item = 
        list_max (&l->semaphore.waiters, cmp_thread_priority, NULL);
      struct thread *waiter = 
        list_entry (max_item, struct thread, elem);

      if (waiter->effective_priority > max_priority)
        max_priority = waiter->effective_priority;
    }
  }

  return max_priority;
}

/* Sets the effective priority of this thread. Propagates to all threads
   that this thread waits on (recursively). Updates the ready queue as
   needed and waiting lists of all semaphores. Must be called with
   interrupts disabled.  TODO: update ordered lists to unordered and
   find_max to aovid this step. */
void
thread_set_effective_priority (struct thread *t, int new_priority)
{
  ASSERT (intr_get_level () == INTR_OFF);
  if (thread_mlfqs) return;

  /* Update the thread's priority */
  t->effective_priority = new_priority;

  /* Check if it is depending on other threads */
  if (t->priority_waiting != NULL)
  {
    struct thread *child = t->priority_waiting->holder;
    if (child->effective_priority < new_priority)
      thread_set_effective_priority (child, new_priority);
  }
}

static
struct thread *mlfqs_get_highest_priority_thread (void)
{
   int i;
   for (i = PRI_MAX; i >= PRI_MIN; i--) 
   {
     struct list *cur_list = &mlfqs_lists[i];
     if (!list_empty (cur_list)) 
     {
       return list_entry (list_front (cur_list), 
			  struct thread, mlfqs_elem);
     }
   }

   return NULL;
}

/* Sets the current thread's nice value to NICE. */
void
thread_set_nice (int nice) 
{
  struct thread *cur_thread = thread_current();
  cur_thread->nice = clamp (nice, NICE_MIN, NICE_MAX);
  enum intr_level old_level = intr_disable ();
  set_mlfqs_priority (cur_thread, compute_mlfqs_priority (cur_thread));

  /* if no longer highest priority, yield */
  struct thread *highest_priority = mlfqs_get_highest_priority_thread ();
  if (highest_priority && highest_priority->mlfqs_priority >
      cur_thread->mlfqs_priority)
  {
    thread_yield ();
  }
  intr_set_level (old_level);
}

/* Returns the current thread's nice value. */
int
thread_get_nice (void) 
{
  return thread_current ()->nice;
}

/* Returns 100 times the system load average. */
int
thread_get_load_avg (void) 
{
  return fp2int (fpmul (int2fp(100), load_avg));
}

/* Returns 100 times the current thread's recent_cpu value. */
int
thread_get_recent_cpu (void) 
{
  struct thread *t = thread_current ();

  return fp2int (fpmul (int2fp(100), t->recent_cpu));
}

/* Idle thread.  Executes when no other thread is ready to run.

   The idle thread is initially put on the ready list by
   thread_start().  It will be scheduled once initially, at which
   point it initializes idle_thread, "up"s the semaphore passed
   to it to enable thread_start() to continue, and immediately
   blocks.  After that, the idle thread never appears in the
   ready list.  It is returned by next_thread_to_run() as a
   special case when the ready list is empty. */
static void
idle (void *idle_started_ UNUSED) 
{
  struct semaphore *idle_started = idle_started_;
  idle_thread = thread_current ();
  idle_thread->mlfqs_priority = PRI_MIN;
  idle_thread->effective_priority = PRI_MIN;
  sema_up (idle_started);

  for (;;) 
    {
      /* Let someone else run. */
      intr_disable ();
      thread_block ();

      /* Re-enable interrupts and wait for the next one.

         The `sti' instruction disables interrupts until the
         completion of the next instruction, so these two
         instructions are executed atomically.  This atomicity is
         important; otherwise, an interrupt could be handled
         between re-enabling interrupts and waiting for the next
         one to occur, wasting as much as one clock tick worth of
         time.

         See [IA32-v2a] "HLT", [IA32-v2b] "STI", and [IA32-v3a]
         7.11.1 "HLT Instruction". */
      asm volatile ("sti; hlt" : : : "memory");
    }
}

/* Function used as the basis for a kernel thread. */
static void
kernel_thread (thread_func *function, void *aux) 
{
  ASSERT (function != NULL);

  intr_enable ();       /* The scheduler runs with interrupts off. */
  function (aux);       /* Execute the thread function. */
  thread_exit ();       /* If function() returns, kill the thread. */
}

/* Returns the running thread. */
struct thread *
running_thread (void) 
{
  uint32_t *esp;

  /* Copy the CPU's stack pointer into `esp', and then round that
     down to the start of a page.  Because `struct thread' is
     always at the beginning of a page and the stack pointer is
     somewhere in the middle, this locates the curent thread. */
  asm ("mov %%esp, %0" : "=g" (esp));
  return pg_round_down (esp);
}

/* Returns true if T appears to point to a valid thread. */
static bool
is_thread (struct thread *t)
{
  return t != NULL && t->magic == THREAD_MAGIC;
}

/* Does basic initialization of T as a blocked thread named
   NAME. */
static void
init_thread (struct thread *t, const char *name, int priority)
{
  ASSERT (t != NULL);
  ASSERT (PRI_MIN <= priority && priority <= PRI_MAX);
  ASSERT (name != NULL);

  memset (t, 0, sizeof *t);
  t->status = THREAD_BLOCKED;
  strlcpy (t->name, name, sizeof t->name);
  t->stack = (uint8_t *) t + PGSIZE;
  t->priority = priority;
  t->effective_priority = priority;
  list_init (&t->priority_holding);
  t->priority_waiting = NULL;
  t->nice = NICE_DEFAULT;
  t->recent_cpu = int2fp (0);
  t->mlfqs_priority = priority;
  t->magic = THREAD_MAGIC;
  list_push_back (&all_list, &t->allelem);
}

/* Allocates a SIZE-byte frame at the top of thread T's stack and
   returns a pointer to the frame's base. */
static void *
alloc_frame (struct thread *t, size_t size) 
{
  /* Stack data is always allocated in word-size units. */
  ASSERT (is_thread (t));
  ASSERT (size % sizeof (uint32_t) == 0);

  t->stack -= size;
  return t->stack;
}

/* Chooses and returns the next thread to be scheduled.  Should
   return a thread from the run queue, unless the run queue is
   empty.  (If the running thread can continue running, then it
   will be in the run queue.)  If the run queue is empty, return
   idle_thread. */
static struct thread *
next_thread_to_run (void) 
{
  if (!thread_mlfqs) 
  {
    if (!list_empty (&ready_list))
    {
      struct list_elem *max_item = 
        list_max (&ready_list, cmp_thread_priority, NULL);
      list_remove (max_item);
      return list_entry (max_item, struct thread, elem);
    }
  } else {
    struct thread *next = mlfqs_get_highest_priority_thread ();
    if (next)
    {
      mlfqs_num_ready--;
      list_remove (&next->mlfqs_elem);
      return next;
    }
  }
  return idle_thread;
}

/* Completes a thread switch by activating the new thread's page
   tables, and, if the previous thread is dying, destroying it.

   At this function's invocation, we just switched from thread
   PREV, the new thread is already running, and interrupts are
   still disabled.  This function is normally invoked by
   thread_schedule() as its final action before returning, but
   the first time a thread is scheduled it is called by
   switch_entry() (see switch.S).

   It's not safe to call printf() until the thread switch is
   complete.  In practice that means that printf()s should be
   added at the end of the function.

   After this function and its caller returns, the thread switch
   is complete. */
void
thread_schedule_tail (struct thread *prev)
{
  struct thread *cur = running_thread ();

  ASSERT (intr_get_level () == INTR_OFF);

  /* Mark us as running. */
  cur->status = THREAD_RUNNING;

  /* Start new time slice. */
  thread_ticks = 0;

#ifdef USERPROG
  /* Activate the new address space. */
  process_activate ();
#endif

  /* If the thread we switched from is dying, destroy its struct
     thread.  This must happen late so that thread_exit() doesn't
     pull out the rug under itself.  (We don't free
     initial_thread because its memory was not obtained via
     palloc().) */
  if (prev != NULL && prev->status == THREAD_DYING && prev != initial_thread) 
    {
      ASSERT (prev != cur);
      palloc_free_page (prev);
    }
}

/* Schedules a new process.  At entry, interrupts must be off and
   the running process's state must have been changed from
   running to some other state.  This function finds another
   thread to run and switches to it.

   It's not safe to call printf() until thread_schedule_tail()
   has completed. */
static void
schedule (void) 
{
  struct thread *cur = running_thread ();
  struct thread *next = next_thread_to_run ();
  struct thread *prev = NULL;

  ASSERT (intr_get_level () == INTR_OFF);
  ASSERT (cur->status != THREAD_RUNNING);
  ASSERT (is_thread (next));

  if (cur != next)
    prev = switch_threads (cur, next);
  thread_schedule_tail (prev);
}

/* Returns a tid to use for a new thread. */
static tid_t
allocate_tid (void) 
{
  static tid_t next_tid = 1;
  tid_t tid;

  lock_acquire (&tid_lock);
  tid = next_tid++;
  lock_release (&tid_lock);

  return tid;
}


/* Offset of `stack' member within `struct thread'.
   Used by switch.S, which can't figure it out on its own. */
uint32_t thread_stack_ofs = offsetof (struct thread, stack);<|MERGE_RESOLUTION|>--- conflicted
+++ resolved
@@ -317,24 +317,6 @@
     palloc_free_page (t);
     return TID_ERROR;
   }
-<<<<<<< HEAD
-
-  /* Initialize PCB */
-  list_init (&t->p_children);   /* List of child processes */
-  t->p_status->tid = t->tid;
-  t->p_status->t = t;
-  t->p_status->status = PROCESS_RUNNING;
-  
-  list_init (&t->p_status->fd_list);
-  t->p_status->next_fd = PFD_OFFSET;
-
-  lock_init (&t->p_status->l);
-  cond_init (&t->p_status->cond);
-
-  /* Link new thread's PCB up to its parent thread */
-  list_push_back (&thread_current ()->p_children, &t->p_status->elem);
-=======
->>>>>>> b48a34ff
 #endif
 
   /* Prepare thread for first run by initializing its stack.
